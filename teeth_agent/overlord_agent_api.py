"""
Copyright 2013 Rackspace, Inc.

Licensed under the Apache License, Version 2.0 (the "License");
you may not use this file except in compliance with the License.
You may obtain a copy of the License at

   http://www.apache.org/licenses/LICENSE-2.0

Unless required by applicable law or agreed to in writing, software
distributed under the License is distributed on an "AS IS" BASIS,
WITHOUT WARRANTIES OR CONDITIONS OF ANY KIND, either express or implied.
See the License for the specific language governing permissions and
limitations under the License.
"""

import json

import requests

from teeth_agent import encoding
from teeth_agent import errors


class APIClient(object):
    api_version = 'v1'

    def __init__(self, api_url):
        self.api_url = api_url.rstrip('/')
        self.session = requests.Session()
<<<<<<< HEAD
        self.encoder = encoding.RESTJSONEncoder(
            encoding.SerializationViews.PUBLIC)
        self.uuid = None
=======
        self.encoder = encoding.RESTJSONEncoder()
>>>>>>> 774bae01

    def _request(self, method, path, data=None):
        request_url = '{api_url}{path}'.format(api_url=self.api_url, path=path)

        if data is not None:
            data = self.encoder.encode(data)

        request_headers = {
            'Content-Type': 'application/json',
            'Accept': 'application/json',
        }

        return self.session.request(method,
                                    request_url,
                                    headers=request_headers,
                                    data=data)

    def heartbeat(self, uuid):
        path = '/{api_version}/nodes/{uuid}/vendor_passthru/heartbeat'.format(
            api_version=self.api_version,
            uuid=uuid
        )

        try:
            response = self._request('POST', path)
        except Exception as e:
            raise errors.HeartbeatError(str(e))

        if response.status_code != requests.codes.NO_CONTENT:
            msg = 'Invalid status code: {0}'.format(response.status_code)
            raise errors.HeartbeatError(msg)

        try:
            return float(response.headers['Heartbeat-Before'])
        except KeyError:
            raise errors.HeartbeatError('Missing Heartbeat-Before header')
        except Exception:
            raise errors.HeartbeatError('Invalid Heartbeat-Before header')

    def get_configuration(self, mac_addrs, ipaddr, hardware_info, mode,
                          version):
        path = '/{api_version}/drivers/teeth/lookup'.format(
            api_version=self.api_version)
        data = {
            'mac_addresses': mac_addrs,
            'agent_url': self._get_agent_url(ipaddr),
            'hardware': hardware_info,
            'mode': mode,
            'version': version,
        }

        try:
            response = self._request('POST', path, data=data)
        except Exception as e:
            raise errors.ConfigurationError(str(e))

        if response.status_code != requests.codes.OK:
            msg = 'Invalid status code: {0}'.format(response.status_code)
<<<<<<< HEAD
            raise errors.ConfigurationError(msg)
=======
            raise errors.OverlordAPIError(msg)
>>>>>>> 774bae01

        try:
            content = json.loads(response.content)
        except Exception as e:
            raise errors.ConfigurationError('Error decoding response: '
                                            + str(e))

        if 'node' not in content or 'uuid' not in content['node']:
            raise errors.ConfigurationError('Got invalid data from the API: '
                                            '{0}'.format(content))
        return content

    def _get_agent_url(self, ipaddr):
        return "http://{0}:9999".format(ipaddr)<|MERGE_RESOLUTION|>--- conflicted
+++ resolved
@@ -28,13 +28,8 @@
     def __init__(self, api_url):
         self.api_url = api_url.rstrip('/')
         self.session = requests.Session()
-<<<<<<< HEAD
-        self.encoder = encoding.RESTJSONEncoder(
-            encoding.SerializationViews.PUBLIC)
+        self.encoder = encoding.RESTJSONEncoder()
         self.uuid = None
-=======
-        self.encoder = encoding.RESTJSONEncoder()
->>>>>>> 774bae01
 
     def _request(self, method, path, data=None):
         request_url = '{api_url}{path}'.format(api_url=self.api_url, path=path)
@@ -93,11 +88,7 @@
 
         if response.status_code != requests.codes.OK:
             msg = 'Invalid status code: {0}'.format(response.status_code)
-<<<<<<< HEAD
             raise errors.ConfigurationError(msg)
-=======
-            raise errors.OverlordAPIError(msg)
->>>>>>> 774bae01
 
         try:
             content = json.loads(response.content)
