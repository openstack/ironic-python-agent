--- conflicted
+++ resolved
@@ -1061,15 +1061,6 @@
         utils.try_execute('modprobe', 'ipmi_si')
 
         try:
-<<<<<<< HEAD
-            out, _e = utils.execute(
-                "ipmitool lan print | grep -e 'IP Address [^S]' "
-                "| awk '{ print $4 }'", shell=True)
-            if out.strip() == '0.0.0.0':
-                out, _e = utils.execute(
-                    "ipmitool lan print 8 | grep -e 'IP Address [^S]' "
-                    "| awk '{ print $4 }'", shell=True)
-=======
             # From all the channels 0-15, only 1-7 can be assigned to different
             # types of communication media and protocols and effectively used
             for channel in range(1, 8):
@@ -1090,8 +1081,7 @@
                 # querying
                 if out != '0.0.0.0':
                     return out
-
->>>>>>> ef411e28
+                  
         except (processutils.ProcessExecutionError, OSError) as e:
             # Not error, because it's normal in virtual environment
             LOG.warning("Cannot get BMC address: %s", e)
